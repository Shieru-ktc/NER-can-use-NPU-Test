--- conflicted
+++ resolved
@@ -1,11 +1,6 @@
 from pathlib import Path
-<<<<<<< HEAD
-from decode_npu_ner_outputs import decode_ner_outputs, decode_ner_outputs_batch
-from ner_openvino.download_model.loader_intel import load_ner_model_intel
-=======
 from ner_openvino.npu_ner.decode_ner import decode_ner_outputs_batch
 from ner_openvino.utils.text_utils.split_longtext import split_text_into_chunks
->>>>>>> 772e8f3b
 from src.ner_openvino.download_model.loader_intel_npu import load_npu_model_intel
 
 model_dir = Path("./models/tsmatz_intel_npu")
@@ -16,10 +11,7 @@
     max_seq_len=max_sequence_length,
     batch_size=batch_size
 )
-<<<<<<< HEAD
-=======
 
->>>>>>> 772e8f3b
 long_text = """拙者、親方と申すは、お立合いの中に、
 御存知のお方も御座りましょうが、
 お江戸を発って二十里上方、
@@ -63,25 +55,7 @@
 魚鳥、茸、麺類の食合わせ、其の他、万病速効ある事神の如し。
 """
 
-<<<<<<< HEAD
-def split_text_into_chunks(text: str, n_chunks: int = 4) -> list[str]:
-    """文字数に基づいてテキストを n_chunks に分割する。
-    
-    Args:
-        text (str): 入力テキスト
-        n_chunks (int): 分割数（デフォルト4）
-    
-    Returns:
-        list[str]: 分割後のテキストリスト
-    """
-    length = len(text)
-    chunk_size = (length + n_chunks - 1) // n_chunks  # 切り上げ
-    return [text[i:i + chunk_size] for i in range(0, length, chunk_size)]
-
-texts = split_text_into_chunks(long_text, n_chunks=batch_size)
-=======
 texts = split_text_into_chunks(long_text, n_chunks=4)
->>>>>>> 772e8f3b
 
 enc = ner_models.tokenizer(
     texts,
