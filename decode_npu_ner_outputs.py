"""
NERモデルの出力（トークンクラス分類のロジット）を人間可読なエンティティへ復号するユーティリティ（バッチ対応版）。

本モジュールは、ロジット→確率化（softmax）→BIO解釈→スパン結合→
同ラベルの隣接スパンのマージ、という処理を関数ごとに分離して提供します。
単文向けAPI（decode_ner_outputs）に加えて、複数テキスト＆ロジットを同時に扱う
decode_ner_outputs_batch を提供します。
"""

from __future__ import annotations
<<<<<<< HEAD
from typing import Any, Optional, Iterable, List, Tuple, Dict
=======
>>>>>>> a1ad6795
import numpy as np
from ner_openvino.npu_ner.bio_interpretation import output_ner_score, parse_label_prefix
from ner_openvino.npu_ner.softmax import compute_softmax
from ner_openvino.npu_ner.marge_space import merge_adjacent_entities
from ner_openvino.utils.logger_utils.logger_utils import LoggerFactoryImpl

logger = LoggerFactoryImpl("NER-OpenVINO-APP", log_file="logs/app.log")

<<<<<<< HEAD
# =========================================================
# Softmax / ラベル決定
# =========================================================
def compute_softmax(prediction_logits: np.ndarray) -> tuple[np.ndarray, np.ndarray]:
    """【後方互換】ロジットからsoftmax確率・最尤ラベルID・スコア（単バッチ）を計算する。

    期待形状: (1, L, C)。内部で batch 次元を squeeze して (L, C) として扱う。
    """
    if prediction_logits.ndim != 3 or prediction_logits.shape[0] != 1:
        raise ValueError(f"Expected logits shape to be (1, L, C), got {prediction_logits.shape}")
    logits = prediction_logits.astype(np.float32)
    logits_max = logits.max(axis=-1, keepdims=True)
    shifted = logits - logits_max
    exp_logits = np.exp(shifted)
    probs = exp_logits / exp_logits.sum(axis=-1, keepdims=True)  # (1, L, C)
    probs = probs[0]  # (L, C)
    predicted_label_ids = probs.argmax(axis=-1)  # (L,)
    predicted_scores = probs.max(axis=-1)        # (L,)
    return predicted_label_ids, predicted_scores


def compute_softmax_batch(prediction_logits: np.ndarray) -> tuple[np.ndarray, np.ndarray]:
    """ロジットからsoftmax確率・最尤ラベルID・スコア（バッチ）を計算する。

    期待形状: (B, L, C)。返り値は
      - predicted_label_ids: (B, L)
      - predicted_scores   : (B, L)
    """
    if prediction_logits.ndim != 3:
        raise ValueError(f"Expected logits shape to be (B, L, C), got {prediction_logits.shape}")
    logits = prediction_logits.astype(np.float32)
    logits_max = logits.max(axis=-1, keepdims=True)        # (B, L, 1)
    shifted = logits - logits_max
    exp_logits = np.exp(shifted)
    probs = exp_logits / exp_logits.sum(axis=-1, keepdims=True)  # (B, L, C)
    predicted_label_ids = probs.argmax(axis=-1)  # (B, L)
    predicted_scores   = probs.max(axis=-1)      # (B, L)
    return predicted_label_ids, predicted_scores


# =========================================================
# BIOラベルユーティリティ
# =========================================================
def parse_label_prefix(label: str) -> tuple[str, str]:
    """BIO接頭辞とエンティティ種別にラベルを分解する。"""
    if "-" in label:
        prefix, entity_type = label.split("-", 1)
    else:
        prefix, entity_type = "B", label
    return prefix, entity_type


def output_ner_score(current_entity_state: dict[str, Any], original_text: str) -> Optional[dict[str, Any]]:
    """現在構築中のエンティティ状態を最終化して辞書へ変換する。"""
    entity_label = current_entity_state.get("label")
    if entity_label is None:
        return None

    start_index = current_entity_state["start"]
    end_index = current_entity_state["end"]
    scores = current_entity_state.get("scores", [])

    entity_text = original_text[start_index:end_index]
    mean_score = float(np.mean(scores)) if scores else 0.0

    return {
        "text": entity_text,
        "label": entity_label,
        "score": mean_score,
        "start": start_index,
        "end": end_index,
    }


def validate_blank_gap(gap_substring: str) -> bool:
    """2スパン間のギャップ文字列が空白のみかを判定する。"""
    return gap_substring.strip() == ""


def is_continuous_label(previous_entity: dict[str, Any], current_entity: dict[str, Any], original_text: str) -> bool:
    """同一ラベルかつ隣接（重なり・接触・空白のみ）の場合に連結可能とみなす。"""
    if previous_entity["label"] != current_entity["label"]:
        return False
    gap_text = original_text[previous_entity["end"]: current_entity["start"]]
    contiguous = (current_entity["start"] <= previous_entity["end"]) or validate_blank_gap(gap_text)
    return contiguous


def merge_adjacent_entities(entity_list: list[dict[str, Any]], original_text: str) -> list[dict[str, Any]]:
    """同一ラベルで隣接（空白含む）する連続スパンを結合し、1つのエンティティに統合する。"""
    if not entity_list:
        return entity_list

    merged: list[dict[str, Any]] = [entity_list[0]]
    for current in entity_list[1:]:
        last = merged[-1]
        if is_continuous_label(last, current, original_text):
            prev_length = max(1, last["end"] - last["start"])
            curr_length = max(1, current["end"] - current["start"])
            total_length = prev_length + curr_length
            weighted_score = (last["score"] * prev_length + current["score"] * curr_length) / total_length

            merged[-1] = {
                "text": original_text[last["start"]: max(last["end"], current["end"])],
                "label": last["label"],
                "score": float(weighted_score),
                "start": last["start"],
                "end": max(last["end"], current["end"]),
            }
        else:
            merged.append(current)
    return merged


# =========================================================
# 復号（単文 / バッチ）
# =========================================================
def _decode_single(
    text: str,
    tokenizer,
    id2label: Dict[int, str],
    predicted_ids_1d: np.ndarray,
    predicted_scores_1d: np.ndarray,
    offsets: Iterable[Tuple[int, int]],
    special_tokens_mask: Iterable[int],
) -> list[dict[str, Any]]:
    """1サンプルぶん（L次元）のBIO走査→スパン構築→隣接マージ。"""
    entities: list[dict[str, Any]] = []
    state: dict[str, Any] = {"label": None, "start": None, "end": None, "scores": []}

    for index, (span, special_flag) in enumerate(zip(offsets, special_tokens_mask)):
        start_offset, end_offset = span
        valid_offset = start_offset is not None and end_offset is not None and end_offset > start_offset
=======

def decode_ner_outputs(text: str, tokenizer, id2label: dict[int, str], logits: np.ndarray, max_sequence_length: int) -> list[dict[str, object]]:
    """モデルロジット `(1, L, C)` からエンティティ配列へ復号する（単文・バッチ1想定）。
>>>>>>> a1ad6795

        # 特殊 or 無効オフセット → 区切り
        if special_flag == 1 or not valid_offset:
            e = output_ner_score(state, text)
            if e:
                entities.append(e)
            state = {"label": None, "start": None, "end": None, "scores": []}
            continue

        label_id = int(predicted_ids_1d[index])
        predicted_label = id2label.get(label_id, "O")
        score = float(predicted_scores_1d[index])

        prefix, entity_type = parse_label_prefix(predicted_label)

        if entity_type == "O":
            e = output_ner_score(state, text)
            if e:
                entities.append(e)
            state = {"label": None, "start": None, "end": None, "scores": []}
            continue

        # 新規開始（B-）またはタイプ変更
        if prefix == "B" or (state["label"] is not None and state["label"] != entity_type):
            e = output_ner_score(state, text)
            if e:
                entities.append(e)
            state = {"label": entity_type, "start": start_offset, "end": end_offset, "scores": [score]}
        else:
            # 継続（I- 同タイプ）/ I-から開始もB扱いで開始
            if state["label"] is None:
                state = {"label": entity_type, "start": start_offset, "end": end_offset, "scores": [score]}
            else:
                state["end"] = end_offset
                state["scores"].append(score)

    # 末尾 flush
    last = output_ner_score(state, text)
    if last:
        entities.append(last)

    return merge_adjacent_entities(entities, text)


def decode_ner_outputs(
    text: str,
    tokenizer,
    id2label: Dict[int, str],
    logits: np.ndarray,
    max_sequence_length: int,
) -> list[dict[str, Any]]:
    """【後方互換】モデルロジット (1, L, C) からエンティティ配列へ復号（単文・バッチ1）。"""
    # トークナイズ（固定長）
    tokenization = tokenizer(
        text,
        return_tensors=None,
        padding="max_length",
        truncation=True,
        max_length=max_sequence_length,
        return_offsets_mapping=True,
        return_special_tokens_mask=True,
    )
    offsets = tokenization["offset_mapping"]
    special = tokenization["special_tokens_mask"]

    if logits.ndim != 3 or logits.shape[0] != 1:
        raise ValueError(f"Expected logits shape to be (1, L, C), got {logits.shape}")

<<<<<<< HEAD
    pred_ids_1d, pred_scores_1d = compute_softmax(logits)
    return _decode_single(
        text=text,
        tokenizer=tokenizer,
        id2label=id2label,
        predicted_ids_1d=pred_ids_1d,
        predicted_scores_1d=pred_scores_1d,
        offsets=offsets,
        special_tokens_mask=special,
    )
=======
    # --- (2) softmaxで各位置の最尤ラベルとスコアを算出 ----------------------------------
    predicted_ids, predicted_scores = compute_softmax(logits)

    # --- (3) BIOに基づくスパン構築 ------------------------------------------------------
    entities: list[dict[str, object]] = []
    current_state: dict[str, object] = {"label": None, "start": None, "end": None, "scores": []}

    for index, (span, special_flag) in enumerate(zip(offsets, special_tokens_mask)):
        start_offset, end_offset = span
        valid_offset = start_offset is not None and end_offset is not None and end_offset > start_offset

        # 特殊トークンや無効オフセットは区切り扱い（現在のスパンを確定してリセット）
        if special_flag == 1 or not valid_offset:
            entity = output_ner_score(current_state, text)
            if entity:
                entities.append(entity)
            current_state = {"label": None, "start": None, "end": None, "scores": []}
            continue
>>>>>>> a1ad6795


def decode_ner_outputs_batch(
    texts: List[str],
    tokenizer,
    id2label: Dict[int, str],
    logits: np.ndarray,
    max_sequence_length: int,
) -> List[List[dict[str, Any]]]:
    """モデルロジット (B, L, C) からエンティティ配列（サンプルごと）へ復号（バッチ対応）。

    Args:
        texts (list[str]): バッチ内の原文テキスト列。長さ B。
        tokenizer:  Hugging Face Fast系推奨。offset_mapping と special_tokens_mask を返せること。
        id2label (dict[int, str]): ラベルID→ラベル名マップ。
        logits (np.ndarray): 形状 (B, L, C) のロジット。
        max_sequence_length (int): トークナイズ長（NPU等で固定長と一致させる）。

    Returns:
        list[list[dict]]: バッチ各要素に対応したエンティティ配列。
    """
    if logits.ndim != 3:
        raise ValueError(f"Expected logits shape to be (B, L, C), got {logits.shape}")
    B, L, C = logits.shape
    if len(texts) != B:
        raise ValueError(f"len(texts) ({len(texts)}) must equal batch size B ({B}).")

    # 一括トークナイズ（固定長でパディング）
    tokenization = tokenizer(
        texts,
        return_tensors=None,
        padding="max_length",
        truncation=True,
        max_length=max_sequence_length,
        return_offsets_mapping=True,
        return_special_tokens_mask=True,
    )
    offsets_batch = tokenization["offset_mapping"]            # List[List[Tuple[int,int]]], 各長さ L
    special_batch = tokenization["special_tokens_mask"]       # List[List[int]], 各長さ L

    # softmax + argmax をバッチで計算
    pred_ids, pred_scores = compute_softmax_batch(logits)     # (B, L), (B, L)

    results: List[List[dict[str, Any]]] = []
    for b in range(B):
        # 念のため長さ整合を確認（ tokenizer 側 L と logits 側 L ）
        if len(offsets_batch[b]) != L or len(special_batch[b]) != L:
            raise ValueError(
                f"Tokenized length (len={len(offsets_batch[b])}) "
                f"must match logits length L ({L}) for sample {b}."
            )

        ents = _decode_single(
            text=texts[b],
            tokenizer=tokenizer,
            id2label=id2label,
            predicted_ids_1d=pred_ids[b],
            predicted_scores_1d=pred_scores[b],
            offsets=offsets_batch[b],
            special_tokens_mask=special_batch[b],
        )
        results.append(ents)

    return results


# 明示的に公開するAPI
__all__ = [
    "compute_softmax",
    "compute_softmax_batch",
    "parse_label_prefix",
    "output_ner_score",
    "validate_blank_gap",
    "is_continuous_label",
    "merge_adjacent_entities",
    "decode_ner_outputs",
    "decode_ner_outputs_batch",
]<|MERGE_RESOLUTION|>--- conflicted
+++ resolved
@@ -8,10 +8,6 @@
 """
 
 from __future__ import annotations
-<<<<<<< HEAD
-from typing import Any, Optional, Iterable, List, Tuple, Dict
-=======
->>>>>>> a1ad6795
 import numpy as np
 from ner_openvino.npu_ner.bio_interpretation import output_ner_score, parse_label_prefix
 from ner_openvino.npu_ner.softmax import compute_softmax
@@ -20,198 +16,42 @@
 
 logger = LoggerFactoryImpl("NER-OpenVINO-APP", log_file="logs/app.log")
 
-<<<<<<< HEAD
-# =========================================================
-# Softmax / ラベル決定
-# =========================================================
-def compute_softmax(prediction_logits: np.ndarray) -> tuple[np.ndarray, np.ndarray]:
-    """【後方互換】ロジットからsoftmax確率・最尤ラベルID・スコア（単バッチ）を計算する。
-
-    期待形状: (1, L, C)。内部で batch 次元を squeeze して (L, C) として扱う。
-    """
-    if prediction_logits.ndim != 3 or prediction_logits.shape[0] != 1:
-        raise ValueError(f"Expected logits shape to be (1, L, C), got {prediction_logits.shape}")
-    logits = prediction_logits.astype(np.float32)
-    logits_max = logits.max(axis=-1, keepdims=True)
-    shifted = logits - logits_max
-    exp_logits = np.exp(shifted)
-    probs = exp_logits / exp_logits.sum(axis=-1, keepdims=True)  # (1, L, C)
-    probs = probs[0]  # (L, C)
-    predicted_label_ids = probs.argmax(axis=-1)  # (L,)
-    predicted_scores = probs.max(axis=-1)        # (L,)
-    return predicted_label_ids, predicted_scores
-
-
-def compute_softmax_batch(prediction_logits: np.ndarray) -> tuple[np.ndarray, np.ndarray]:
-    """ロジットからsoftmax確率・最尤ラベルID・スコア（バッチ）を計算する。
-
-    期待形状: (B, L, C)。返り値は
-      - predicted_label_ids: (B, L)
-      - predicted_scores   : (B, L)
-    """
-    if prediction_logits.ndim != 3:
-        raise ValueError(f"Expected logits shape to be (B, L, C), got {prediction_logits.shape}")
-    logits = prediction_logits.astype(np.float32)
-    logits_max = logits.max(axis=-1, keepdims=True)        # (B, L, 1)
-    shifted = logits - logits_max
-    exp_logits = np.exp(shifted)
-    probs = exp_logits / exp_logits.sum(axis=-1, keepdims=True)  # (B, L, C)
-    predicted_label_ids = probs.argmax(axis=-1)  # (B, L)
-    predicted_scores   = probs.max(axis=-1)      # (B, L)
-    return predicted_label_ids, predicted_scores
-
-
-# =========================================================
-# BIOラベルユーティリティ
-# =========================================================
-def parse_label_prefix(label: str) -> tuple[str, str]:
-    """BIO接頭辞とエンティティ種別にラベルを分解する。"""
-    if "-" in label:
-        prefix, entity_type = label.split("-", 1)
-    else:
-        prefix, entity_type = "B", label
-    return prefix, entity_type
-
-
-def output_ner_score(current_entity_state: dict[str, Any], original_text: str) -> Optional[dict[str, Any]]:
-    """現在構築中のエンティティ状態を最終化して辞書へ変換する。"""
-    entity_label = current_entity_state.get("label")
-    if entity_label is None:
-        return None
-
-    start_index = current_entity_state["start"]
-    end_index = current_entity_state["end"]
-    scores = current_entity_state.get("scores", [])
-
-    entity_text = original_text[start_index:end_index]
-    mean_score = float(np.mean(scores)) if scores else 0.0
-
-    return {
-        "text": entity_text,
-        "label": entity_label,
-        "score": mean_score,
-        "start": start_index,
-        "end": end_index,
-    }
-
-
-def validate_blank_gap(gap_substring: str) -> bool:
-    """2スパン間のギャップ文字列が空白のみかを判定する。"""
-    return gap_substring.strip() == ""
-
-
-def is_continuous_label(previous_entity: dict[str, Any], current_entity: dict[str, Any], original_text: str) -> bool:
-    """同一ラベルかつ隣接（重なり・接触・空白のみ）の場合に連結可能とみなす。"""
-    if previous_entity["label"] != current_entity["label"]:
-        return False
-    gap_text = original_text[previous_entity["end"]: current_entity["start"]]
-    contiguous = (current_entity["start"] <= previous_entity["end"]) or validate_blank_gap(gap_text)
-    return contiguous
-
-
-def merge_adjacent_entities(entity_list: list[dict[str, Any]], original_text: str) -> list[dict[str, Any]]:
-    """同一ラベルで隣接（空白含む）する連続スパンを結合し、1つのエンティティに統合する。"""
-    if not entity_list:
-        return entity_list
-
-    merged: list[dict[str, Any]] = [entity_list[0]]
-    for current in entity_list[1:]:
-        last = merged[-1]
-        if is_continuous_label(last, current, original_text):
-            prev_length = max(1, last["end"] - last["start"])
-            curr_length = max(1, current["end"] - current["start"])
-            total_length = prev_length + curr_length
-            weighted_score = (last["score"] * prev_length + current["score"] * curr_length) / total_length
-
-            merged[-1] = {
-                "text": original_text[last["start"]: max(last["end"], current["end"])],
-                "label": last["label"],
-                "score": float(weighted_score),
-                "start": last["start"],
-                "end": max(last["end"], current["end"]),
-            }
-        else:
-            merged.append(current)
-    return merged
-
-
-# =========================================================
-# 復号（単文 / バッチ）
-# =========================================================
-def _decode_single(
-    text: str,
-    tokenizer,
-    id2label: Dict[int, str],
-    predicted_ids_1d: np.ndarray,
-    predicted_scores_1d: np.ndarray,
-    offsets: Iterable[Tuple[int, int]],
-    special_tokens_mask: Iterable[int],
-) -> list[dict[str, Any]]:
-    """1サンプルぶん（L次元）のBIO走査→スパン構築→隣接マージ。"""
-    entities: list[dict[str, Any]] = []
-    state: dict[str, Any] = {"label": None, "start": None, "end": None, "scores": []}
-
-    for index, (span, special_flag) in enumerate(zip(offsets, special_tokens_mask)):
-        start_offset, end_offset = span
-        valid_offset = start_offset is not None and end_offset is not None and end_offset > start_offset
-=======
 
 def decode_ner_outputs(text: str, tokenizer, id2label: dict[int, str], logits: np.ndarray, max_sequence_length: int) -> list[dict[str, object]]:
     """モデルロジット `(1, L, C)` からエンティティ配列へ復号する（単文・バッチ1想定）。
->>>>>>> a1ad6795
 
-        # 特殊 or 無効オフセット → 区切り
-        if special_flag == 1 or not valid_offset:
-            e = output_ner_score(state, text)
-            if e:
-                entities.append(e)
-            state = {"label": None, "start": None, "end": None, "scores": []}
-            continue
+    処理フロー:
+        1) 固定長でトークナイズ（`offset_mapping` と `special_tokens_mask` を取得）
+        2) softmaxにより各トークン位置のラベル確率を計算
+        3) BIO解釈でエンティティスパンを構築
+        4) 同ラベルで隣接するスパンをマージ
 
-        label_id = int(predicted_ids_1d[index])
-        predicted_label = id2label.get(label_id, "O")
-        score = float(predicted_scores_1d[index])
+    Args:
+        text (str):
+            入力テキスト。
+        tokenizer:
+            Hugging Face系のトークナイザー。`return_offsets_mapping=True`,
+            `return_special_tokens_mask=True` に対応していること（Fast推奨）。
+        id2label (dict[int, str]):
+            ラベルID→ラベル名のマップ。
+        logits (numpy.ndarray):
+            形状 `(1, L, C)` のロジット。
+        max_sequence_length (int):
+            トークナイズ時の最大長。**モデルのreshape時と一致必須**。
 
-        prefix, entity_type = parse_label_prefix(predicted_label)
+    Returns:
+        list[dict]:
+            `{"text","label","score","start","end"}` を要素にもつエンティティ配列。
 
-        if entity_type == "O":
-            e = output_ner_score(state, text)
-            if e:
-                entities.append(e)
-            state = {"label": None, "start": None, "end": None, "scores": []}
-            continue
+    Raises:
+        ValueError:
+            `logits` が `(1, L, C)` でない場合。
 
-        # 新規開始（B-）またはタイプ変更
-        if prefix == "B" or (state["label"] is not None and state["label"] != entity_type):
-            e = output_ner_score(state, text)
-            if e:
-                entities.append(e)
-            state = {"label": entity_type, "start": start_offset, "end": end_offset, "scores": [score]}
-        else:
-            # 継続（I- 同タイプ）/ I-から開始もB扱いで開始
-            if state["label"] is None:
-                state = {"label": entity_type, "start": start_offset, "end": end_offset, "scores": [score]}
-            else:
-                state["end"] = end_offset
-                state["scores"].append(score)
-
-    # 末尾 flush
-    last = output_ner_score(state, text)
-    if last:
-        entities.append(last)
-
-    return merge_adjacent_entities(entities, text)
-
-
-def decode_ner_outputs(
-    text: str,
-    tokenizer,
-    id2label: Dict[int, str],
-    logits: np.ndarray,
-    max_sequence_length: int,
-) -> list[dict[str, Any]]:
-    """【後方互換】モデルロジット (1, L, C) からエンティティ配列へ復号（単文・バッチ1）。"""
-    # トークナイズ（固定長）
+    注意:
+        NPUでは動的形状が使えないため、`max_sequence_length` と
+        事前の `reshape(..., sequence_length=max_sequence_length)` を一致させてください。
+    """
+    # --- (1) トークナイズ（固定長・オフセット・特殊トークンマスク） -----------------
     tokenization = tokenizer(
         text,
         return_tensors=None,
@@ -227,18 +67,6 @@
     if logits.ndim != 3 or logits.shape[0] != 1:
         raise ValueError(f"Expected logits shape to be (1, L, C), got {logits.shape}")
 
-<<<<<<< HEAD
-    pred_ids_1d, pred_scores_1d = compute_softmax(logits)
-    return _decode_single(
-        text=text,
-        tokenizer=tokenizer,
-        id2label=id2label,
-        predicted_ids_1d=pred_ids_1d,
-        predicted_scores_1d=pred_scores_1d,
-        offsets=offsets,
-        special_tokens_mask=special,
-    )
-=======
     # --- (2) softmaxで各位置の最尤ラベルとスコアを算出 ----------------------------------
     predicted_ids, predicted_scores = compute_softmax(logits)
 
@@ -257,82 +85,38 @@
                 entities.append(entity)
             current_state = {"label": None, "start": None, "end": None, "scores": []}
             continue
->>>>>>> a1ad6795
 
+        label_id = int(predicted_ids[index])
+        predicted_label = id2label.get(label_id, "O")
+        score = float(predicted_scores[index])
 
-def decode_ner_outputs_batch(
-    texts: List[str],
-    tokenizer,
-    id2label: Dict[int, str],
-    logits: np.ndarray,
-    max_sequence_length: int,
-) -> List[List[dict[str, Any]]]:
-    """モデルロジット (B, L, C) からエンティティ配列（サンプルごと）へ復号（バッチ対応）。
+        prefix, entity_type = parse_label_prefix(predicted_label)
 
-    Args:
-        texts (list[str]): バッチ内の原文テキスト列。長さ B。
-        tokenizer:  Hugging Face Fast系推奨。offset_mapping と special_tokens_mask を返せること。
-        id2label (dict[int, str]): ラベルID→ラベル名マップ。
-        logits (np.ndarray): 形状 (B, L, C) のロジット。
-        max_sequence_length (int): トークナイズ長（NPU等で固定長と一致させる）。
+        if entity_type == "O":
+            entity = output_ner_score(current_state, text)
+            if entity:
+                entities.append(entity)
+            current_state = {"label": None, "start": None, "end": None, "scores": []}
+            continue
 
-    Returns:
-        list[list[dict]]: バッチ各要素に対応したエンティティ配列。
-    """
-    if logits.ndim != 3:
-        raise ValueError(f"Expected logits shape to be (B, L, C), got {logits.shape}")
-    B, L, C = logits.shape
-    if len(texts) != B:
-        raise ValueError(f"len(texts) ({len(texts)}) must equal batch size B ({B}).")
+        # 新規開始（B-）またはタイプ変更時はフラッシュして新スパン開始
+        if prefix == "B" or (current_state["label"] is not None and current_state["label"] != entity_type):
+            entity = output_ner_score(current_state, text)
+            if entity:
+                entities.append(entity)
+            current_state = {"label": entity_type, "start": start_offset, "end": end_offset, "scores": [score]}
+        else:
+            # 継続（I- 同タイプ）。I-から始まる例外もB扱いで開始。
+            if current_state["label"] is None:
+                current_state = {"label": entity_type, "start": start_offset, "end": end_offset, "scores": [score]}
+            else:
+                current_state["end"] = end_offset
+                current_state["scores"].append(score)
 
-    # 一括トークナイズ（固定長でパディング）
-    tokenization = tokenizer(
-        texts,
-        return_tensors=None,
-        padding="max_length",
-        truncation=True,
-        max_length=max_sequence_length,
-        return_offsets_mapping=True,
-        return_special_tokens_mask=True,
-    )
-    offsets_batch = tokenization["offset_mapping"]            # List[List[Tuple[int,int]]], 各長さ L
-    special_batch = tokenization["special_tokens_mask"]       # List[List[int]], 各長さ L
+    # 末尾に残ったスパンを確定
+    final_entity = output_ner_score(current_state, text)
+    if final_entity:
+        entities.append(final_entity)
 
-    # softmax + argmax をバッチで計算
-    pred_ids, pred_scores = compute_softmax_batch(logits)     # (B, L), (B, L)
-
-    results: List[List[dict[str, Any]]] = []
-    for b in range(B):
-        # 念のため長さ整合を確認（ tokenizer 側 L と logits 側 L ）
-        if len(offsets_batch[b]) != L or len(special_batch[b]) != L:
-            raise ValueError(
-                f"Tokenized length (len={len(offsets_batch[b])}) "
-                f"must match logits length L ({L}) for sample {b}."
-            )
-
-        ents = _decode_single(
-            text=texts[b],
-            tokenizer=tokenizer,
-            id2label=id2label,
-            predicted_ids_1d=pred_ids[b],
-            predicted_scores_1d=pred_scores[b],
-            offsets=offsets_batch[b],
-            special_tokens_mask=special_batch[b],
-        )
-        results.append(ents)
-
-    return results
-
-
-# 明示的に公開するAPI
-__all__ = [
-    "compute_softmax",
-    "compute_softmax_batch",
-    "parse_label_prefix",
-    "output_ner_score",
-    "validate_blank_gap",
-    "is_continuous_label",
-    "merge_adjacent_entities",
-    "decode_ner_outputs",
-    "decode_ner_outputs_batch",
-]+    # --- (4) 同ラベル・隣接スパンのマージ ------------------------------------------------
+    return merge_adjacent_entities(entities, text)